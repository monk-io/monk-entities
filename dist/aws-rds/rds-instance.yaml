--- conflicted
+++ resolved
@@ -27,12 +27,10 @@
       description: Specific engine version
     port:
       type: number
-<<<<<<< HEAD
+      description: Database port
     db_name:
       type: string
-=======
-      description: Database port
->>>>>>> 3536c2de
+      description: Initial database name
     password_secret_ref:
       type: string
       description: Secret reference to store/retrieve the master password
