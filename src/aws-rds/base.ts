--- conflicted
+++ resolved
@@ -21,11 +21,8 @@
     engine_version?: string;
     /** @description Database port */
     port?: number;
-<<<<<<< HEAD
+    /** @description Secret reference to store/retrieve the master password */
     db_name?: string;
-=======
-    /** @description Secret reference to store/retrieve the master password */
->>>>>>> 3536c2de
     password_secret_ref?: string;
     /** @description VPC security group IDs to associate */
     vpc_security_group_ids?: string[];
